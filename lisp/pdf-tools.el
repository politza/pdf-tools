--- conflicted
+++ resolved
@@ -249,8 +249,8 @@
 
 ;;;###autoload
 (defun pdf-tools--melpa-build-server (&optional build-directory
-                                                  skip-dependencies-p
-                                                  callback)
+						skip-dependencies-p
+						callback)
   "Compile the epdfinfo program in BUILD-DIRECTORY.
 
 This is a helper function when installing via melpa.
@@ -259,47 +259,43 @@
 
 CALLBACK may be a function, which will be locally put on
 `compilation-finish-functions', which see."
+
   (if (file-executable-p pdf-info-epdfinfo-program)
       (message "%s" "Server already build.")
-<<<<<<< HEAD
-    (if (not (eq system-type 'windows-nt))
-	(unless (executable-find "make")
-	  (error "Executable `make' command not found")))
-=======
-    (if (eq system-type 'berkeley-unix)
-        (unless (executable-find "gmake")
-          (error "Executable `gmake' command not found"))
-      (unless (executable-find "make")
-        (error "Executable `make' command not found")))
->>>>>>> 00e96d67
-    (unless build-directory
-      (setq build-directory
-            (expand-file-name
-             "build"
-             (file-name-directory pdf-info-epdfinfo-program))))
-    (unless (file-directory-p build-directory)
-      (error "No such directory: %s" build-directory))
-    (let* ((have-apt-and-sudo
-            (and (executable-find "apt-get")
-                 (executable-find "sudo")))
-           (install-server-deps
-            (and have-apt-and-sudo
-                 (not skip-dependencies-p)
-                 (y-or-n-p "Should I try to install dependencies with apt-get ?")))
-           (compilation-auto-jump-to-first-error nil)
-           (compilation-scroll-output t)
-           compilation-buffer
-           (compilation-buffer-name-function
-            (lambda (&rest _)
-              (setq compilation-buffer
-<<<<<<< HEAD
-                    (generate-new-buffer-name "*compile pdf-tools*")))))
+    (let* ((make-cmd
+	    (if (eq system-type 'berkeley-unix) "gmake" "make"))
+	   (have-apt-and-sudo
+	    (and (executable-find "apt-get")
+		 (executable-find "sudo")))
+	   (install-server-deps
+	    (and have-apt-and-sudo
+		 (not skip-dependencies-p)
+		 (y-or-n-p "Should I try to install dependencies with apt-get ?")))
+	   (compilation-auto-jump-to-first-error nil)
+	   (compilation-scroll-output t)
+	   compilation-buffer
+	   (compilation-buffer-name-function
+	    (lambda (&rest _)
+	      (setq compilation-buffer
+		    (generate-new-buffer-name "*compile pdf-tools*")))))
+      (unless (eq system-type 'windows-nt)
+	(unless (executable-find make-cmd)
+	  (error "Executable `%s' command not found"
+		 make-cmd)))
+      (unless build-directory
+	(setq build-directory
+	      (expand-file-name
+	       "build"
+	       (file-name-directory pdf-info-epdfinfo-program))))
+      (unless (file-directory-p build-directory)
+	(error "No such directory: %s" build-directory))
       (if (not (eq system-type 'windows-nt))
 	  (compile
-	   (format "make V=0 -kC '%s' %smelpa-build"
-		   build-directory
-		   (if install-server-deps "install-server-deps " " "))
-	   install-server-deps)
+	      (format "%s V=0 -kC '%s' %smelpa-build"
+		      make-cmd
+		      build-directory
+		      (if install-server-deps "install-server-deps " " "))
+	    install-server-deps)
 	(let* ((arch (upcase (nth 2 (split-string system-configuration "-"))))
 	       (msys2-install-directory
 		(file-name-directory (read-file-name "Path to msys2_shell.bat: "))))
@@ -307,24 +303,6 @@
 			   msys2-install-directory
 			   arch
 			   build-directory))))
-=======
-                    (generate-new-buffer-name "*compile pdf-tools*"))))
-           (make-cmd
-            (if (eq system-type 'berkeley-unix)
-                "gmake"
-              "make")))
-      (compile 
-       (format "%s V=0 -kC '%s' %smelpa-build"
-               make-cmd
-               build-directory
-               (if install-server-deps "install-server-deps " " "))
-       install-server-deps)
->>>>>>> 00e96d67
-      (when (and compilation-buffer
-                 (buffer-live-p (get-buffer compilation-buffer)))
-        (when callback
-          (with-current-buffer compilation-buffer
-            (add-hook 'compilation-finish-functions callback nil t))))
       compilation-buffer)))
 
 
