;;; pdf-sync.el --- Use synctex to correlate LaTeX-Sources with PDF positions. -*- lexical-binding:t -*-
;; Copyright (C) 2013, 2014  Andreas Politz

;; Author: Andreas Politz <politza@fh-trier.de>
;; Keywords: files, doc-view, pdf

;; This program is free software; you can redistribute it and/or modify
;; it under the terms of the GNU General Public License as published by
;; the Free Software Foundation, either version 3 of the License, or
;; (at your option) any later version.

;; This program is distributed in the hope that it will be useful,
;; but WITHOUT ANY WARRANTY; without even the implied warranty of
;; MERCHANTABILITY or FITNESS FOR A PARTICULAR PURPOSE.  See the
;; GNU General Public License for more details.

;; You should have received a copy of the GNU General Public License
;; along with this program.  If not, see <http://www.gnu.org/licenses/>.

;;; Commentary:
;; 

(require 'pdf-view)
(require 'pdf-info)
(require 'pdf-util)

;;; Code:

(defgroup pdf-sync nil
  "Jump from TeX sources to PDF pages and back."
  :group 'pdf-tools)
  
(defcustom pdf-sync-forward-display-pdf-key "C-c C-g"
  "Key to jump from a TeX buffer to it's PDF file.

This key is added to `TeX-source-correlate-method', when
command `pdf-sync-minor-mode' is activated and this map is defined."
  :group 'pdf-sync
  :type 'key-sequence)

(defcustom pdf-sync-forward-hook nil
  "Hook ran after going to a source location.

The hook is run in the TeX buffer."
  :group 'pdf-sync
  :type 'hook)

(defcustom pdf-sync-backward-hook nil
  "Hook ran after displaying the PDF buffer.

The hook is run in the PDF's buffer."
  :group 'pdf-sync
  :type 'hook)

(defcustom pdf-sync-forward-display-action nil
  "Display action used when displaying PDF buffers."
  :group 'pdf-sync
  :type 'display-buffer--action-custom-type)

(defcustom pdf-sync-backward-display-action nil
  "Display action used when displaying TeX buffers."
  :group 'pdf-sync
  :type 'display-buffer--action-custom-type)

(defcustom pdf-sync-locate-synctex-file-functions nil
  "A list of functions for locating the synctex database.

Each function on this hook should accept a single argument: The
absolute path of a PDF file.  It should return the absolute path
of the corresponding synctex database or nil, if it was unable to
locate it."
  :group 'pdf-sync
  :type 'hook)

(defvar pdf-sync-minor-mode-map
  (let ((kmap (make-sparse-keymap)))
    (define-key kmap [double-mouse-1] 'pdf-sync-mouse-goto-tex)
    kmap))

;;;###autoload
(define-minor-mode pdf-sync-minor-mode
  "Correlate a PDF position with the TeX file.
\\<pdf-sync-minor-mode-map>
This works via SyncTeX, which means the TeX sources need to have
been compiled with `--synctex=1'.  In AUCTeX this can be done by
setting `TeX-source-correlate-method' to 'synctex \(before AUCTeX
is loaded\) and enabling `TeX-source-correlate-mode'.

Then \\[pdf-sync-backward-search-mouse] in the PDF buffer will open the
corresponding TeX location.

If AUCTeX is your preferred tex-mode, this library arranges to
bind `pdf-sync-forward-display-pdf-key' \(the default is `C-c C-g'\)
to `pdf-sync-forward-search' in `TeX-source-correlate-map'.  This
function displays the PDF page corresponding to the current
position in the TeX buffer.  This function only works together
with AUCTeX."

  nil nil nil
  (pdf-util-assert-pdf-buffer))

(eval-after-load "tex"
  '(when (and pdf-sync-forward-display-pdf-key
              (boundp 'TeX-source-correlate-map)
              (let ((key (lookup-key
                          TeX-source-correlate-map
                          (kbd pdf-sync-forward-display-pdf-key))))
                (or (null key)
                    (numberp key))))
     (define-key TeX-source-correlate-map
       (kbd pdf-sync-forward-display-pdf-key)
       'pdf-sync-forward-search)))



;; * ================================================================== *
;; * Backward search (PDF -> TeX)
;; * ================================================================== *

(defun pdf-sync-backward-search-mouse (ev)
  "Go to the source corresponding to position at event EV."
  (interactive "@e")
  (let* ((posn (event-start ev))
         (image (posn-image posn))
         (xy (posn-object-x-y posn)))
    (unless image
      (error "Outside of image area"))
    (pdf-sync-backward-search (car xy) (cdr xy))))
  
(defun pdf-sync-backward-search (x y)
  "Go to the source corresponding to image coordinates X, Y."
  (cl-destructuring-bind (source line column)
      (pdf-sync-backward-correlate x y)
    (pop-to-buffer (or (find-buffer-visiting source)
                       (find-file-noselect source))
                   pdf-sync-backward-display-action)
    (push-mark)
<<<<<<< HEAD
    (let ((pos 
           (when (> line 0)
             (save-excursion
               (save-restriction
                 (widen)
                 (goto-char 1)
                 (forward-line (1- line))
                 (when (> column 0)
                   (forward-char (1- column)))
                 (point))))))
      (when pos
        (when (or (< pos (point-min))
                  (> pos (point-max)))
          (widen))
        (goto-char pos)))
    (run-hooks 'pdf-sync-goto-tex-hook)))

(defvar pdf-sync-correlate-tex-refine-function nil
  "A function called by `pdf-sync-correlate-tex' that can change the location.
The function should have the signature

  (SOURCE LINE COLUMN &rest MORE)

and return a list of the same structure again where the
individual items might have been changed.

AUCTeX installs a function here which changes the backward search
location for synthetic `TeX-region' files back to the equivalent
position in the original tex file.")

(defun pdf-sync-correlate-tex (x y)
=======
    (pdf-util-goto-position line column)
    (run-hooks 'pdf-sync-forward-hook)))

(defun pdf-sync-backward-correlate (x y)
>>>>>>> ab834bd3
  "Find the source corresponding to image coordinates X, Y.

Returns a list \(SOURCE FN\), where SOURCE is the name of the TeX
file and FN a function of no arguments which, when called in the
buffer of the file, will try to move point to the correct
position."

  (pdf-util-assert-pdf-window)
  (let ((size (pdf-view-image-size))
        (page (pdf-view-current-page)))
    (setq x (/ x (float (car size)))
          y (/ y (float (cdr size))))
    (cl-destructuring-bind (source line column)
        (pdf-info-synctex-backward-search page x y)
      (let ((data (list (expand-file-name source)
			line column)))
	(if pdf-sync-correlate-tex-refine-function
	    (apply pdf-sync-correlate-tex-refine-function data)
	  data)))))


;; * ================================================================== *
;; * Forward search (TeX -> PDF)
;; * ================================================================== *

(defun pdf-sync-forward-search (&optional line column)
  "Display the PDF location corresponding to LINE, COLUMN."
  (interactive)
  (cl-destructuring-bind (pdf page _x1 y1 _x2 _y2)
      (pdf-sync-correlate-pdf line column)
    (let ((buffer (or (find-buffer-visiting pdf)
                      (find-file-noselect pdf))))
      (with-selected-window (display-buffer
                             buffer pdf-sync-forward-display-action)
        (pdf-util-assert-pdf-window)
        (pdf-view-goto-page page)
        (let ((top (* y1 (cdr (pdf-view-image-size)))))
          (pdf-util-tooltip-arrow (round top))))
      (with-current-buffer buffer
        (run-hooks 'pdf-sync-backward-hook)))))

(defun pdf-sync-forward-correlate (&optional line column)
  "Find the PDF location corresponding to LINE, COLUMN.

Returns a list \(PDF PAGE X1 Y1 X2 Y2\)."
  (unless (fboundp 'TeX-master-file)
    (error "This function works only with AUCTeX"))
  (unless line (setq line (line-number-at-pos)))
  (unless column (setq column (current-column)))

  (let* ((pdf (expand-file-name
               (with-no-warnings (TeX-master-file "pdf"))))
         (sfilename (pdf-sync-synctex-file-name
                     (buffer-file-name) pdf)))
    (condition-case err
        (cons pdf
              (pdf-info-synctex-forward-search
               (or sfilename
                   (buffer-file-name))
               line column pdf))
      (error
       (if (null sfilename)
           (signal (car err) (cdr err))
         ;; It would be embarassing, if the unmodified buffer-file-name
         ;; would actually work for some reason.
         (condition-case nil
             (cons pdf
                   (pdf-info-synctex-forward-search
                    (buffer-file-name)
                    line column pdf))
           (error (signal (car err) (cdr err)))))))))



;; * ================================================================== *
;; * Dealing with synctex files.
;; * ================================================================== *

(defun pdf-sync-locate-synctex-file (pdffile)
  "Locate the synctex database corresponding to PDFFILE.

Returns either the absolute path of the database or nil.

See als `pdf-sync-locate-synctex-file-functions'."
  (cl-check-type pdffile string)
  (setq pdffile (expand-file-name pdffile))
  (or (run-hook-with-args-until-success
       'pdf-sync-locate-synctex-file-functions pdffile)
      (pdf-sync-locate-synctex-file-default pdffile)))

(defun pdf-sync-locate-synctex-file-default (pdffile)
  "The default function for locating a synctex database for PDFFILE.

See also `pdf-sync-locate-synctex-file'."
  (let ((default-directory
          (file-name-directory pdffile))
        (basename (file-name-sans-extension
                   (file-name-nondirectory pdffile))))
    (cl-labels ((file-if-exists-p (file)
                  (and (file-exists-p file)
                       file)))
      (or (file-if-exists-p
           (expand-file-name (concat basename ".synctex.gz")))
          (file-if-exists-p
           (expand-file-name (concat basename ".synctex")))
          ;; Some pdftex quote the basename.
          (file-if-exists-p
           (expand-file-name (concat "\"" basename "\"" ".synctex.gz")))
          (file-if-exists-p
           (expand-file-name (concat "\"" basename "\"" ".synctex")))))))

(defun pdf-sync-synctex-file-name (filename pdffile)
  "Find SyncTeX filename corresponding to FILENAME in the context of PDFFILE.

This function consults the synctex.gz database of PDFFILE and
searches for a filename, which is `file-equal-p' to FILENAME.
The first such filename is returned, or nil if none was found."

  (when (file-exists-p filename)
    (setq filename (expand-file-name filename))
    (let* ((synctex (pdf-sync-locate-synctex-file pdffile))
           (basename (file-name-nondirectory filename))
           (regexp (format "^ *Input *: *[^:\n]+ *:\\(.*%s\\)$"
                           (regexp-quote basename))))
      (when (and synctex
                 (file-readable-p synctex))
        (with-current-buffer (let ((revert-without-query (list "")))
                               (find-file-noselect synctex))
          ;; Keep point in front of the found filename. It will
          ;; probably be queried for again next time.
          (let ((beg (point))
                (end (point-max)))
            (catch 'found
              (dotimes (_x 2)
                (while (re-search-forward regexp end t)
                  (let ((syncname (match-string-no-properties 1)))
                    (when (and (file-exists-p syncname)
                               (file-equal-p filename syncname))
                      (goto-char (point-at-bol))
                      (throw 'found syncname))))
                (setq end beg
                      beg (point-min))
                (goto-char beg)))))))))
    

;; * ================================================================== *
;; * Compatibility
;; * ================================================================== *

;;;###autoload
(define-obsolete-variable-alias
  'pdf-sync-tex-display-pdf-key
  'pdf-sync-forward-display-pdf-key nil)

;;;###autoload
(define-obsolete-variable-alias
  'pdf-sync-goto-tex-hook
  'pdf-sync-forward-hook nil)

;;;###autoload
(define-obsolete-variable-alias
  'pdf-sync-display-pdf-hook
  'pdf-sync-backward-hook nil)

;;;###autoload
(define-obsolete-variable-alias
  'pdf-sync-display-pdf-action
  'pdf-sync-forward-display-action nil)

(define-obsolete-function-alias
  'pdf-sync-mouse-goto-tex
  'pdf-sync-backward-search-mouse)

(define-obsolete-function-alias
  'pdf-sync-goto-tex
  'pdf-sync-backward-search)

(define-obsolete-function-alias
  'pdf-sync-correlate-tex
  'pdf-sync-backward-correlate)

(define-obsolete-function-alias
  'pdf-sync-display-pdf
  'pdf-sync-forward-search)

(define-obsolete-function-alias
  'pdf-sync-correlate-pdf
  'pdf-sync-forward-correlate)

(provide 'pdf-sync)
;;; pdf-sync.el ends here<|MERGE_RESOLUTION|>--- conflicted
+++ resolved
@@ -127,7 +127,20 @@
     (unless image
       (error "Outside of image area"))
     (pdf-sync-backward-search (car xy) (cdr xy))))
-  
+
+(defvar pdf-sync-correlate-tex-refine-function nil
+  "A function called by `pdf-sync-correlate-tex' that can change the location.
+The function should have the signature
+
+  (SOURCE LINE COLUMN &rest MORE)
+
+and return a list of the same structure again where the
+individual items might have been changed.
+
+AUCTeX installs a function here which changes the backward search
+location for synthetic `TeX-region' files back to the equivalent
+position in the original tex file.")
+
 (defun pdf-sync-backward-search (x y)
   "Go to the source corresponding to image coordinates X, Y."
   (cl-destructuring-bind (source line column)
@@ -136,44 +149,10 @@
                        (find-file-noselect source))
                    pdf-sync-backward-display-action)
     (push-mark)
-<<<<<<< HEAD
-    (let ((pos 
-           (when (> line 0)
-             (save-excursion
-               (save-restriction
-                 (widen)
-                 (goto-char 1)
-                 (forward-line (1- line))
-                 (when (> column 0)
-                   (forward-char (1- column)))
-                 (point))))))
-      (when pos
-        (when (or (< pos (point-min))
-                  (> pos (point-max)))
-          (widen))
-        (goto-char pos)))
-    (run-hooks 'pdf-sync-goto-tex-hook)))
-
-(defvar pdf-sync-correlate-tex-refine-function nil
-  "A function called by `pdf-sync-correlate-tex' that can change the location.
-The function should have the signature
-
-  (SOURCE LINE COLUMN &rest MORE)
-
-and return a list of the same structure again where the
-individual items might have been changed.
-
-AUCTeX installs a function here which changes the backward search
-location for synthetic `TeX-region' files back to the equivalent
-position in the original tex file.")
-
-(defun pdf-sync-correlate-tex (x y)
-=======
     (pdf-util-goto-position line column)
     (run-hooks 'pdf-sync-forward-hook)))
 
 (defun pdf-sync-backward-correlate (x y)
->>>>>>> ab834bd3
   "Find the source corresponding to image coordinates X, Y.
 
 Returns a list \(SOURCE FN\), where SOURCE is the name of the TeX
